from .equations import BaseTerm, BaseEquation
<<<<<<< HEAD
from firedrake import dot, inner, div, grad, CellDiameter, as_matrix, as_vector, Identity
from firedrake import avg, jump, Constant, split, FacetNormal, min_value, max_value, as_tensor
=======
from firedrake import dot, inner, div, grad, CellDiameter, as_tensor, avg, jump, Constant, sign
from firedrake import min_value, max_value, split, FacetNormal, Identity
>>>>>>> d35c0c39
from .utility import is_continuous, normal_is_continuous
from ufl import tensors, algebra
"""
This module contains the scalar terms and equations (e.g. for temperature and salinity transport)

NOTE: for all terms, the residual() method returns the residual as it would be on the RHS of the equation, i.e.:

  dq/dt = \sum term.residual()

This sign-convention is for compatibility with Thetis' timeintegrators. In general, however we like to think about
the terms as they are on the LHS. Therefore in the residual methods below we assemble in F as it would be on the LHS:

  dq/dt + F(q) = 0

and at the very end "return -F".
"""


class ScalarAdvectionTerm(BaseTerm):
    r"""
    Scalar advection term (non-conservative): u \dot \div(q)
    """
    def residual(self, test, trial, trial_lagged, fields, bcs):
        u = fields['velocity']
        phi = test
        n = self.n
        q = trial

        F = -q*div(phi*u)*self.dx

        # integration by parts leads to boundary term
        F += q*dot(n, u)*phi*self.ds

        # which is replaced at incoming Dirichlet 'q' boundaries:
        for id, bc in bcs.items():
            if 'q' in bc:
                # on incoming boundaries, dot(u,n)<0, replace q with bc['q']
                F += phi*min_value(dot(u, n),0)*(bc['q']-q) * self.ds(id)

        if not (is_continuous(self.trial_space) and normal_is_continuous(u)):
            # outgoing velocity dot(u,n)>0 (i.e. the upwind side of the face)
            un = max_value(dot(u,n), 0)
            # s=0: u.n(-)<0  =>  flow goes from '+' to '-' => '+' is upwind
            # s=1: u.n(-)>0  =>  flow goes from '-' to '+' => '-' is upwind
            s = 0.5*(sign(dot(avg(u),n('-'))) + 1.0)
            q_up = q('-')*s + q('+')*(1-s)
            F += jump(phi*u, n) * q_up * self.dS

        return -F


class ScalarDiffusionTerm(BaseTerm):
    r"""
    Diffusion term :math:`-\nabla \cdot (\kappa \nabla q)`

    Using the symmetric interior penalty method the weak form becomes

    .. math::
        -\int_\Omega \nabla \cdot (\kappa \nabla q) \phi dx
        =& \int_\Omega \kappa (\nabla \phi) \cdot (\nabla q) dx \\
        &- \int_{\mathcal{I}\cup\mathcal{I}_v} \text{jump}(\phi \textbf{n})
        \cdot \text{avg}(\kappa \nabla q) dS
        - \int_{\mathcal{I}\cup\mathcal{I}_v} \text{jump}(q \textbf{n})
        \cdot \text{avg}(\kappa  \nabla \phi) dS \\
        &+ \int_{\mathcal{I}\cup\mathcal{I}_v} \sigma \text{avg}(\kappa) \text{jump}(q \textbf{n}) \cdot
            \text{jump}(\phi \textbf{n}) dS

    where :math:`\sigma` is a penalty parameter,
    see Epshteyn and Riviere (2007).

    Epshteyn and Riviere (2007). Estimation of penalty parameters for symmetric
    interior penalty Galerkin methods. Journal of Computational and Applied
    Mathematics, 206(2):843-872. http://dx.doi.org/10.1016/j.cam.2006.08.029

    """
    def residual(self, test, trial, trial_lagged, fields, bcs):
        kappa = fields['diffusivity']
        if kappa.ufl_shape == ():
            if 'rans_eddy_diffusivity' in fields:
                kappa = kappa + fields['rans_eddy_diffusivity']

            diff_tensor = as_matrix([[kappa, 0, ],
                                     [0, kappa, ]])
        elif len(kappa.ufl_shape) == 2:
            if 'rans_eddy_diffusivity' in fields:
                diff_tensor = kappa + fields['rans_eddy_diffusivity']*Identity(kappa.ufl_shape[0])
            else:
                diff_tensor = kappa
        else:
            raise ValueError("Unknown shape of diffusivity")

        phi = test
        n = self.n
        cellsize = CellDiameter(self.mesh)
        q = trial

        grad_test = grad(phi)
        diff_flux = dot(diff_tensor, grad(q))

        F = 0
        F += inner(grad_test, diff_flux)*self.dx

        # Interior Penalty method by
        # Epshteyn (2007) doi:10.1016/j.cam.2006.08.029
        # sigma = 3*k_max**2/k_min*p*(p+1)*cot(Theta)
        # k_max/k_min  - max/min diffusivity
        # p            - polynomial degree
        # Theta        - min angle of triangles
        # assuming k_max/k_min=2, Theta=pi/3
        # sigma = 6.93 = 3.5*p*(p+1)

        degree = self.trial_space.ufl_element().degree()
        alpha = fields.get('interior_penalty', 5.0)
        sigma = alpha*degree*(degree + 1)/cellsize
        if degree == 0:
            sigma = 1.5 / cellsize

        if not is_continuous(self.trial_space):
            F += avg(sigma)*inner(jump(phi, n), dot(avg(diff_tensor), jump(q, n)))*self.dS
            F += -inner(avg(dot(diff_tensor, grad(phi))), jump(q, n))*self.dS
            F += -inner(jump(phi, n), avg(dot(diff_tensor, grad(q))))*self.dS

        for id, bc in bcs.items():
            if 'q' in bc:
                jump_q = q-bc['q']
                # this corresponds to the same 3 terms as the dS integrals for DG above:
                F += sigma*phi*inner(n, dot(diff_tensor, n))*jump_q*self.ds(id)
                F += -inner(dot(diff_tensor, grad(phi)), n)*jump_q*self.ds(id)
                F += -inner(phi*n, dot(diff_tensor, grad(q))) * self.ds(id)
                if 'flux' in bc:
                    raise ValueError("Cannot apply both `q` and `flux` bc on same boundary")
            elif 'flux' in bc:
                # here we need only the third term, because we assume jump_q=0 (q_ext=q)
                # the provided flux = kappa dq/dn = dot(n, dot(diff_tensor, grad(q))
                F += -phi*bc['flux']*self.ds(id)
<<<<<<< HEAD
            elif 'wall_law_drag' in bc:
                F += phi*bc['wall_law_drag']*q*self.ds(id)
=======
            
            if 'drag' in bc:  
                # (bottom) drag of the form tau = -C_D u |u|
                assert 'coriolis_frequency' in fields  # check 2.5d scalar advection diffusion equation for u.
                C_D = bc['drag']
                vw = fields['velocity']
                unorm = pow(dot(vw, vw) + pow(trial_lagged, 2), 0.5)
                F += dot(-phi, -C_D*unorm*trial) * self.ds(id)
>>>>>>> d35c0c39

        return -F

class ScalarSourceTerm(BaseTerm):
    r"""
        Source term :math:`s_T`
    """

    def residual(self, test, trial, trial_lagged, fields, bcs):
        if 'source' not in fields:
            return 0
        phi = test
        source = fields['source']

        # NOTE, here source term F is already on the RHS
        F = dot(phi, source)*self.dx

        return F


class ScalarAbsorptionTerm(BaseTerm):
    r"""
            Absorption Term :math:`\alpha_T T`
        """

    def residual(self, test, trial, trial_lagged, fields, bcs):
        if 'absorption coefficient' not in fields:
            return 0

        phi = test
        alpha = fields['absorption coefficient']

        # NOTE, here absorption term F is already on the RHS
        # implement absorption term implicitly at current time step.
        F = -dot(phi, alpha*trial)*self.dx

        return F


class ScalarVelocity2halfDTerm(BaseTerm):
    r"""
            coriolis forcing for scalar advection diffusion equation for x component of velocity :math:`-fv`
        """

    def residual(self, test, trial, trial_lagged, fields, bcs):
        assert 'coriolis_frequency' in fields
        v = fields['velocity']
        f = fields['coriolis_frequency']
        F = -f * v[0] * test * self.dx
        return -F


class ScalarAdvectionEquation(BaseEquation):
    """
    Scalar equation with only an advection term.
    """

    terms = [ScalarAdvectionTerm, ScalarSourceTerm, ScalarAbsorptionTerm]


class ScalarAdvectionDiffusionEquation(BaseEquation):
    """
    Scalar equation with advection and diffusion.
    """

    terms = [ScalarAdvectionTerm, ScalarDiffusionTerm, ScalarSourceTerm, ScalarAbsorptionTerm]


class ScalarVelocity2halfDEquation(BaseEquation):
    """
    Scalar equation with advection, and diffusion (viscosity) for x compenent of velocity for 2.5D coriolis modelling.
    """

    terms = [ScalarAdvectionTerm, ScalarDiffusionTerm, ScalarSourceTerm, ScalarAbsorptionTerm,
             ScalarVelocity2halfDTerm]


class HybridizedScalarEquation(BaseEquation):
    def __init__(self, scalar_equation_class, test_space, trial_space):
        self.eq_q = scalar_equation_class(test_space.sub(0), trial_space.sub(0))
        super().__init__(test_space, trial_space)

    def residual(self, test, trial, trial_lagged=None, fields=None, bcs=None):
        if trial_lagged is not None:
            trial_lagged_q = trial_lagged[0]
        else:
            trial_lagged_q = None

        F = self.eq_q.residual(test[0], trial[0],
                             trial_lagged=trial_lagged_q,
                             fields=fields, bcs=bcs)

        if isinstance(trial, list):
            qtri, ptri = trial
        else:
            qtri, ptri = split(trial)
        qtest, ptest = split(test)

        n = FacetNormal(self.mesh)
        kappa = fields['diffusivity']

        dt = fields['dt']
        F += qtest*div(kappa*ptri)*self.dx
        F += -dot(div(ptest), trial[0])/dt*self.dx

        F += -qtest*dot(n, kappa*ptri)*self.ds + dot(n, ptest)*trial[0]/dt*self.ds

        for id, bc in bcs.items():
            if 'q' in bc:
                F += qtest*dot(n, kappa*ptri)*self.ds(id) - dot(n, ptest)*(trial[0]-bc['q'])/dt*self.ds(id)
            if 'flux' in bc:
                F += qtest*bc['flux']*self.ds(id)
            if 'wall_law_drag' in bc:
                F += qtest*bc['wall_law_drag']*qtri*self.ds(id)


        return F<|MERGE_RESOLUTION|>--- conflicted
+++ resolved
@@ -1,11 +1,6 @@
 from .equations import BaseTerm, BaseEquation
-<<<<<<< HEAD
-from firedrake import dot, inner, div, grad, CellDiameter, as_matrix, as_vector, Identity
-from firedrake import avg, jump, Constant, split, FacetNormal, min_value, max_value, as_tensor
-=======
 from firedrake import dot, inner, div, grad, CellDiameter, as_tensor, avg, jump, Constant, sign
 from firedrake import min_value, max_value, split, FacetNormal, Identity
->>>>>>> d35c0c39
 from .utility import is_continuous, normal_is_continuous
 from ufl import tensors, algebra
 """
@@ -141,10 +136,6 @@
                 # here we need only the third term, because we assume jump_q=0 (q_ext=q)
                 # the provided flux = kappa dq/dn = dot(n, dot(diff_tensor, grad(q))
                 F += -phi*bc['flux']*self.ds(id)
-<<<<<<< HEAD
-            elif 'wall_law_drag' in bc:
-                F += phi*bc['wall_law_drag']*q*self.ds(id)
-=======
             
             if 'drag' in bc:  
                 # (bottom) drag of the form tau = -C_D u |u|
@@ -153,7 +144,6 @@
                 vw = fields['velocity']
                 unorm = pow(dot(vw, vw) + pow(trial_lagged, 2), 0.5)
                 F += dot(-phi, -C_D*unorm*trial) * self.ds(id)
->>>>>>> d35c0c39
 
         return -F
 
