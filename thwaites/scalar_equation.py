from .equations import BaseTerm, BaseEquation
<<<<<<< HEAD
from firedrake import dot, inner, div, grad, conditional, CellDiameter, as_matrix, avg, jump, Constant, split, as_vector
from firedrake import FacetNormal
=======
from firedrake import dot, inner, div, grad, CellDiameter, as_matrix, avg, jump, Constant
from firedrake import min_value, max_value, split, FacetNormal
>>>>>>> 32a92775
from .utility import is_continuous, normal_is_continuous
from ufl import tensors, algebra
"""
This module contains the scalar terms and equations (e.g. for temperature and salinity transport)

NOTE: for all terms, the residual() method returns the residual as it would be on the RHS of the equation, i.e.:

  dq/dt = \sum term.residual()

This sign-convention is for compatibility with Thetis' timeintegrators. In general, however we like to think about
the terms as they are on the LHS. Therefore in the residual methods below we assemble in F as it would be on the LHS:

  dq/dt + F(q) = 0

and at the very end "return -F".
"""


class ScalarAdvectionTerm(BaseTerm):
    r"""
    Scalar advection term (non-conservative): u \dot \div(q)
    """
    def residual(self, test, trial, trial_lagged, fields, bcs):
        u = fields['velocity']
        phi = test
        n = self.n
        q = trial

        F = -q*div(phi*u)*self.dx

        # integration by parts leads to boundary term
        F += q*dot(n, u)*phi*self.ds

        # which is replaced at incoming Dirichlet 'q' boundaries:
        for id, bc in bcs.items():
            if 'q' in bc:
                # on incoming boundaries, dot(u,n)<0, replace q with bc['q']
                F += phi*min_value(dot(u, n),0)*(bc['q']-q) * self.ds(id)

        if not (is_continuous(self.trial_space) and normal_is_continuous(u)):
            # outgoing velocity dot(u,n)>0 (i.e. the upwind side of the face)
            un = max_value(dot(u,n), 0)
            F += (phi('+') - phi('-'))*(un('+')*q('+') - un('-')*q('-'))*self.dS

        return -F


class ScalarDiffusionTerm(BaseTerm):
    r"""
    Diffusion term :math:`-\nabla \cdot (\kappa \nabla q)`

    Using the symmetric interior penalty method the weak form becomes

    .. math::
        -\int_\Omega \nabla \cdot (\kappa \nabla q) \phi dx
        =& \int_\Omega \kappa (\nabla \phi) \cdot (\nabla q) dx \\
        &- \int_{\mathcal{I}\cup\mathcal{I}_v} \text{jump}(\phi \textbf{n})
        \cdot \text{avg}(\kappa \nabla q) dS
        - \int_{\mathcal{I}\cup\mathcal{I}_v} \text{jump}(q \textbf{n})
        \cdot \text{avg}(\kappa  \nabla \phi) dS \\
        &+ \int_{\mathcal{I}\cup\mathcal{I}_v} \sigma \text{avg}(\kappa) \text{jump}(q \textbf{n}) \cdot
            \text{jump}(\phi \textbf{n}) dS

    where :math:`\sigma` is a penalty parameter,
    see Epshteyn and Riviere (2007).

    Epshteyn and Riviere (2007). Estimation of penalty parameters for symmetric
    interior penalty Galerkin methods. Journal of Computational and Applied
    Mathematics, 206(2):843-872. http://dx.doi.org/10.1016/j.cam.2006.08.029

    """
    def residual(self, test, trial, trial_lagged, fields, bcs):
        kappa = fields['diffusivity']
        diff_tensor = as_matrix([[kappa, 0, ],
                                 [0, kappa, ]])
        #
        '''if kappa.__class__ == Constant:
            diff_tensor = as_matrix([[kappa, 0, ],
                                     [0, kappa, ]])
        if kappa.__class__ == algebra.Sum:
            diff_tensor = as_matrix([[kappa, 0, ],
                                     [0, kappa, ]])
        elif kappa.__class__ == tensors.ListTensor:
            diff_tensor = kappa  # predefine matrix as above with different horizontal and vertical diffusivities
        else:
            raise Exception(str(kappa.__class__)+"is not a valid assigment. Should be Matrix or Constant.")
            '''
        phi = test
        n = self.n
        cellsize = CellDiameter(self.mesh)
        q = trial


        grad_test = grad(phi)
        diff_flux = dot(diff_tensor, grad(q))

        F = 0
        F += inner(grad_test, diff_flux)*self.dx

        # Interior Penalty method by
        # Epshteyn (2007) doi:10.1016/j.cam.2006.08.029
        # sigma = 3*k_max**2/k_min*p*(p+1)*cot(Theta)
        # k_max/k_min  - max/min diffusivity
        # p            - polynomial degree
        # Theta        - min angle of triangles
        # assuming k_max/k_min=2, Theta=pi/3
        # sigma = 6.93 = 3.5*p*(p+1)

        degree = phi.ufl_element().degree()
        sigma = 5.0*degree*(degree + 1)/cellsize
        if degree == 0:
            sigma = 1.5 / cellsize

        if not is_continuous(self.trial_space):
            F += avg(sigma)*inner(jump(phi, n), dot(avg(diff_tensor), jump(q, n)))*self.dS
            F += -inner(avg(dot(diff_tensor, grad(phi))), jump(q, n))*self.dS
            F += -inner(jump(phi, n), avg(dot(diff_tensor, grad(q))))*self.dS

        for id, bc in bcs.items():
            if 'q' in bc:
                jump_q = q-bc['q']
                # this corresponds to the same 3 terms as the dS integrals for DG above:
                F += sigma*phi*inner(n, dot(diff_tensor, n))*jump_q*self.ds(id)
                F += -inner(dot(diff_tensor, grad(phi)), n)*jump_q*self.ds(id)
                F += -inner(phi*n, dot(diff_tensor, grad(q))) * self.ds(id)
                if 'flux' in bc:
                    raise ValueError("Cannot apply both `q` and `flux` bc on same boundary")
            elif 'flux' in bc:
                # here we need only the third term, because we assume jump_q=0 (q_ext=q)
                # the provided flux = kappa dq/dn = dot(n, dot(diff_tensor, grad(q))
                F += -phi*bc['flux']*self.ds(id)
            elif 'wall_law_drag' in bc:
                F += phi*bc['wall_law_drag']*q*self.ds(id)

        return -F

class ScalarSourceTerm(BaseTerm):
    r"""
        Source term :math:`s_T`
    """

    def residual(self, test, trial, trial_lagged, fields, bcs):
        if 'source' not in fields:
            return 0

        source = fields['source']

        # NOTE, here source term F is already on the RHS
        F = dot(test, source)*self.dx

        return F


class ScalarAbsorptionTerm(BaseTerm):
    r"""
            Absorption Term :math:`\alpha_T T`
        """

    def residual(self, trial, trial_lagged, fields, bcs):
        if 'absorption coefficient' not in fields:
            return 0

        phi = self.test
        alpha = fields['absorption coefficient']

        # NOTE, here absorption term F is already on the RHS
        # implement absorption term implicitly at current time step.
        F = -dot(phi, alpha*trial)*self.dx

        return F


class ScalarAdvectionEquation(BaseEquation):
    """
    Scalar equation with only an advection term.
    """

    terms = [ScalarAdvectionTerm, ScalarSourceTerm]


class ScalarAdvectionDiffusionEquation(BaseEquation):
    """
    Scalar equation with advection and diffusion.
    """

    terms = [ScalarAdvectionTerm, ScalarDiffusionTerm]


class HybridizedScalarEquation(BaseEquation):
<<<<<<< HEAD
    def __init__(self, scalar_equation_class, test_space, trial_space):
        self.eq_q = scalar_equation_class(test_space.sub(0), trial_space.sub(0))
=======
    def __init__(self, test_space, trial_space):
        self.eq_q = ScalarAdvectionEquation(test_space.sub(0), trial_space.sub(0))
>>>>>>> 32a92775
        super().__init__(test_space, trial_space)

    def residual(self, test, trial, trial_lagged=None, fields=None, bcs=None):
        if trial_lagged is not None:
            trial_lagged_q = trial_lagged[0]
        else:
            trial_lagged_q = None

        F = self.eq_q.residual(test[0], trial[0],
                             trial_lagged=trial_lagged_q,
                             fields=fields, bcs=bcs)
<<<<<<< HEAD

=======
>>>>>>> 32a92775
        if isinstance(trial, list):
            qtri, ptri = trial
        else:
            qtri, ptri = split(trial)
        qtest, ptest = split(test)
<<<<<<< HEAD
        kappa = fields['diffusivity']
        n = FacetNormal(self.mesh)
=======
        n = FacetNormal(self.mesh)
        kappa = fields['diffusivity']
>>>>>>> 32a92775
        dt = fields['dt']
        F += qtest*div(kappa*ptri)*self.dx
        F += -dot(div(ptest), trial[0])/dt*self.dx

        F += -qtest*dot(n, kappa*ptri)*self.ds + dot(n, ptest)*trial[0]/dt*self.ds

        for id, bc in bcs.items():
            if 'q' in bc:
                F += qtest*dot(n, kappa*ptri)*self.ds(id) - dot(n, ptest)*(trial[0]-bc['q'])/dt*self.ds(id)
            if 'flux' in bc:
<<<<<<< HEAD
                F += qtest*bc['flux']*self.ds(id)
            if 'wall_law_drag' in bc:
                F += qtest*bc['wall_law_drag']*qtri*self.ds(id)


        return F
=======
                F+= qtest*bc['flux']*self.ds(id)

        return F
>>>>>>> 32a92775
<|MERGE_RESOLUTION|>--- conflicted
+++ resolved
@@ -1,11 +1,6 @@
 from .equations import BaseTerm, BaseEquation
-<<<<<<< HEAD
-from firedrake import dot, inner, div, grad, conditional, CellDiameter, as_matrix, avg, jump, Constant, split, as_vector
-from firedrake import FacetNormal
-=======
-from firedrake import dot, inner, div, grad, CellDiameter, as_matrix, avg, jump, Constant
-from firedrake import min_value, max_value, split, FacetNormal
->>>>>>> 32a92775
+from firedrake import dot, inner, div, grad, CellDiameter, as_matrix, as_vector
+from firedrake import avg, jump, Constant, split, FacetNormal, min_value, max_value
 from .utility import is_continuous, normal_is_continuous
 from ufl import tensors, algebra
 """
@@ -195,13 +190,8 @@
 
 
 class HybridizedScalarEquation(BaseEquation):
-<<<<<<< HEAD
     def __init__(self, scalar_equation_class, test_space, trial_space):
         self.eq_q = scalar_equation_class(test_space.sub(0), trial_space.sub(0))
-=======
-    def __init__(self, test_space, trial_space):
-        self.eq_q = ScalarAdvectionEquation(test_space.sub(0), trial_space.sub(0))
->>>>>>> 32a92775
         super().__init__(test_space, trial_space)
 
     def residual(self, test, trial, trial_lagged=None, fields=None, bcs=None):
@@ -213,22 +203,16 @@
         F = self.eq_q.residual(test[0], trial[0],
                              trial_lagged=trial_lagged_q,
                              fields=fields, bcs=bcs)
-<<<<<<< HEAD
-
-=======
->>>>>>> 32a92775
+
         if isinstance(trial, list):
             qtri, ptri = trial
         else:
             qtri, ptri = split(trial)
         qtest, ptest = split(test)
-<<<<<<< HEAD
-        kappa = fields['diffusivity']
-        n = FacetNormal(self.mesh)
-=======
+
         n = FacetNormal(self.mesh)
         kappa = fields['diffusivity']
->>>>>>> 32a92775
+
         dt = fields['dt']
         F += qtest*div(kappa*ptri)*self.dx
         F += -dot(div(ptest), trial[0])/dt*self.dx
@@ -239,15 +223,9 @@
             if 'q' in bc:
                 F += qtest*dot(n, kappa*ptri)*self.ds(id) - dot(n, ptest)*(trial[0]-bc['q'])/dt*self.ds(id)
             if 'flux' in bc:
-<<<<<<< HEAD
                 F += qtest*bc['flux']*self.ds(id)
             if 'wall_law_drag' in bc:
                 F += qtest*bc['wall_law_drag']*qtri*self.ds(id)
 
 
-        return F
-=======
-                F+= qtest*bc['flux']*self.ds(id)
-
-        return F
->>>>>>> 32a92775
+        return F