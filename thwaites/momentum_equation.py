from .equations import BaseTerm, BaseEquation
<<<<<<< HEAD
from firedrake import dot, inner, outer, transpose, div, grad, nabla_grad, conditional, Constant
from firedrake import CellDiameter, as_vector, as_matrix, avg, jump, Identity, as_tensor
from firedrake import Dx, zero
=======
from firedrake import dot, inner, outer, transpose, div, grad, nabla_grad, conditional, as_tensor, sign
from firedrake import CellDiameter, avg, Identity, zero
>>>>>>> d35c0c39
from .utility import is_continuous, normal_is_continuous, tensor_jump
from ufl import tensors, algebra
#import numpy as np
"""
This module contains the classes for the momentum equation and its terms.

NOTE: for all terms, the residual() method returns the residual as it would be on the RHS of the equation, i.e.:

  dq/dt = \sum term.residual()

This sign-convention is for compatibility with Thetis' timeintegrators. In general, however we like to think about
the terms as they are on the LHS. Therefore in the residual methods below we assemble in F as it would be on the LHS:

  dq/dt + F(q) = 0

and at the very end "return -F".
"""


class MomentumAdvectionTerm(BaseTerm):
    r"""
    Momentum advection term (non-conservative): u \dot \grad(u)
    """
    def residual(self, test, trial, trial_lagged, fields, bcs):
        u_adv = trial_lagged
        phi = test
        n = self.n
        u = trial

        F = -dot(u, div(outer(phi, u_adv)))*self.dx

        for id, bc in bcs.items():
            if 'u' in bc:
                u_in = bc['u']
            elif 'un' in bc:
                u_in = bc['un'] * n  # this implies u_t=0 on the inflow
            else:
                u_in = zero(self.dim)
            F += conditional(dot(u_adv, n) < 0,
                             dot(phi, u_in)*dot(u_adv, n),
                             dot(phi, u)*dot(u_adv, n)) * self.ds(id)

        if not (is_continuous(self.trial_space) and normal_is_continuous(u_adv)):
            # s=0: u.n(-)<0  =>  flow goes from '+' to '-' => '+' is upwind
            # s=1: u.n(-)>0  =>  flow goes from '-' to '+' => '-' is upwind
            s = 0.5*(sign(dot(avg(u),n('-'))) + 1.0)
            u_up = u('-')*s + u('+')*(1-s)
            F += dot(u_up, (dot(u_adv('+'), n('+'))*phi('+') + dot(u_adv('-'), n('-'))*phi('-'))) * self.dS

        return -F


class ViscosityTerm(BaseTerm):

    # hard-coded for now
    symmetric_stress = True

    r"""
    Viscosity term :math:`-\nabla \cdot (\mu \nabla u)`

    Using the symmetric interior penalty method the weak form becomes

    .. math::
        -\int_\Omega \nabla \cdot (\mu \nabla u) \phi dx
        =& \int_\Omega \mu (\nabla \phi) \cdot (\nabla u) dx \\
        &- \int_{\mathcal{I}\cup\mathcal{I}_v} \text{jump}(\phi \textbf{n})
        \cdot \text{avg}(\mu \nabla u) dS
        - \int_{\mathcal{I}\cup\mathcal{I}_v} \text{jump}(u \textbf{n})
        \cdot \text{avg}(\mu  \nabla \phi) dS \\
        &+ \int_{\mathcal{I}\cup\mathcal{I}_v} \sigma \text{avg}(\mu) \text{jump}(u \textbf{n}) \cdot
            \text{jump}(\phi \textbf{n}) dS

    where :math:`\sigma` is a penalty parameter,
    see Epshteyn and Riviere (2007).

    Epshteyn and Riviere (2007). Estimation of penalty parameters for symmetric
    interior penalty Galerkin methods. Journal of Computational and Applied
    Mathematics, 206(2):843-872. http://dx.doi.org/10.1016/j.cam.2006.08.029

    """
    def residual(self, test, trial, trial_lagged, fields, bcs):
        mu = fields['viscosity']
        if mu.ufl_shape == ():
            if 'rans_eddy_viscosity' in fields:
                mu = mu + fields['rans_eddy_viscosity']

            diff_tensor = as_matrix([[mu, 0, ],
                                     [0, mu, ]])
        elif len(mu.ufl_shape) == 2:
            if 'rans_eddy_viscosity' in fields:
                diff_tensor = mu + fields['rans_eddy_viscosity']*Identity(mu.ufl_shape[0])
            else:
                diff_tensor = mu
        else:
            raise ValueError("Unknown shape of viscosity")

        phi = test
        n = self.n
        cellsize = CellDiameter(self.mesh)
        u = trial
        u_lagged = trial_lagged


        grad_test = nabla_grad(phi)
        stress = dot(diff_tensor, nabla_grad(u))
        if self.symmetric_stress:
            stress += dot(diff_tensor, grad(u))

        F = 0
        F += inner(grad_test, stress)*self.dx

        # Interior Penalty method by
        # Epshteyn (2007) doi:10.1016/j.cam.2006.08.029
        # sigma = 3*k_max**2/k_min*p*(p+1)*cot(Theta)
        # k_max/k_min  - max/min diffusivity
        # p            - polynomial degree
        # Theta        - min angle of triangles
        # assuming k_max/k_min=2, Theta=pi/3
        # sigma = 6.93 = 3.5*p*(p+1)

        degree = self.trial_space.ufl_element().degree()
        alpha = fields.get('interior_penalty', 5.0)
        sigma = alpha*degree*(degree + 1)/cellsize
        if degree == 0:
            sigma = 1.5 / cellsize

        if not is_continuous(self.trial_space):
            u_tensor_jump = tensor_jump(n, u)
            if self.symmetric_stress:
                u_tensor_jump += transpose(u_tensor_jump)
            F += avg(sigma)*inner(tensor_jump(n, phi), dot(avg(diff_tensor), u_tensor_jump))*self.dS
            F += -inner(avg(dot(diff_tensor, nabla_grad(phi))), u_tensor_jump)*self.dS
            F += -inner(tensor_jump(n, phi), avg(stress))*self.dS

        for id, bc in bcs.items():
            if 'u' in bc or 'un' in bc:
                if 'u' in bc:
                    u_tensor_jump = outer(n,u-bc['u'])
                else:
                    u_tensor_jump = outer(n, n)*(dot(n, u)-bc['un'])
                if self.symmetric_stress:
                    u_tensor_jump += transpose(u_tensor_jump)
                # this corresponds to the same 3 terms as the dS integrals for DG above:
                F += sigma*inner(outer(n, phi), dot(diff_tensor, u_tensor_jump))*self.ds(id)
                F += -inner(dot(diff_tensor, nabla_grad(phi)), u_tensor_jump)*self.ds(id)
                if 'u' in bc:
                    F += -inner(outer(n,phi), stress) * self.ds(id)
                elif 'un' in bc:
                    # we only keep, the normal part of stress, the tangential
                    # part is assumed to be zero stress (i.e. free slip), or prescribed via 'stress'
                    F += -dot(n, phi)*dot(n, dot(stress, n)) * self.ds(id)
            if 'stress' in bc:  # a momentum flux, a.k.a. "force"
                # here we need only the third term, because we assume jump_u=0 (u_ext=u)
                # the provided stress = n.(mu.stress_tensor)
                #F += -phi*bc['stress']*self.ds(id)
                F += dot(-phi, bc['stress']) * self.ds(id)
            if 'drag' in bc:  # (bottom) drag of the form tau = -C_D u |u|
                C_D = bc['drag']
                if 'coriolis_frequency' in fields and self.dim == 2:
                    assert 'u_velocity' in fields
                    u_vel_component = fields['u_velocity']
                    unorm = pow(dot(u_lagged, u_lagged) + pow(u_vel_component, 2), 0.5)
                else:
                    unorm = pow(dot(u_lagged, u_lagged),0.5)
                
                F += dot(-phi, -C_D*unorm*u) * self.ds(id)
            if 'wall_law_drag' in bc: # a linear drag calculated by the RANS model:
                F += bc['wall_law_drag']*dot(phi, u) * self.ds(id)


            # NOTE 1: unspecified boundaries are equivalent to free stress (i.e. free in all directions)
            # NOTE 2: 'un' can be combined with 'stress' provided the stress force is tangential (e.g. no-normal flow with wind)

            if 'u' in bc and 'stress' in bc:
                raise ValueError("Cannot apply both 'u' and 'stress' bc on same boundary")
            if 'u' in bc and 'drag' in bc:
                raise ValueError("Cannot apply both 'u' and 'drag' bc on same boundary")
            if 'u' in bc and 'un' in bc:
                raise ValueError("Cannot apply both 'u' and 'un' bc on same boundary")


        return -F



class VerticalViscosityTerm(BaseTerm):
    r"""
    Vertical viscosity term, :math:`- \frac{\partial }{\partial z}\left( \nu \frac{\partial \textbf{u}}{\partial z}\right)`

    Using the symmetric interior penalty method the weak form becomes

    .. math::
        \int_\Omega \frac{\partial }{\partial z}\left( \nu \frac{\partial \textbf{u}}{\partial z}\right) \cdot \boldsymbol{\psi} dx
        =& -\int_\Omega \nu \frac{\partial \boldsymbol{\psi}}{\partial z} \cdot \frac{\partial \textbf{u}}{\partial z} dx \\
        &+ \int_{\mathcal{I}_h} \text{jump}(\boldsymbol{\psi} n_z) \cdot \text{avg}\left(\nu \frac{\partial \textbf{u}}{\partial z}\right) dS
        + \int_{\mathcal{I}_h} \text{jump}(\textbf{u} n_z) \cdot \text{avg}\left(\nu \frac{\partial \boldsymbol{\psi}}{\partial z}\right) dS \\
        &- \int_{\mathcal{I}_h} \sigma \text{avg}(\nu) \text{jump}(\textbf{u} n_z) \cdot \text{jump}(\boldsymbol{\psi} n_z) dS

    where :math:`\sigma` is a penalty parameter,
    see Epshteyn and Riviere (2007).

    Epshteyn and Riviere (2007). Estimation of penalty parameters for symmetric
    interior penalty Galerkin methods. Journal of Computational and Applied
    Mathematics, 206(2):843-872. http://dx.doi.org/10.1016/j.cam.2006.08.029
    """
    def residual(self, test, trial, trial_lagged, fields, bcs):
        mu = fields['viscosity']
        vdim = 1
        if mu.ufl_shape == ():
            if 'rans_eddy_viscosity' in fields:
                mu = mu + fields['rans_eddy_viscosity']
        elif len(mu.ufl_shape) == 2:
            if 'rans_eddy_viscosity' in fields:
                mu = mu[vdim,vdim] +fields['rans_eddy_viscosity']
            else:
                mu = mu[vdim, vdim]
        else:
            raise ValueError("Unknown shape of viscosity")

        f = 0
        grad_test = Dx(test, vdim)
        diff_flux = mu*Dx(trial, vdim)
        f += inner(grad_test, diff_flux)*self.dx

        if not is_continuous(self.trial_space):
            h_elem_size = 15
            v_elem_size = 2.5
            # Interior Penalty method by
            # Epshteyn (2007) doi:10.1016/j.cam.2006.08.029
            degree = 1
            # TODO compute elemsize as CellVolume/FacetArea
            # h = n.D.n where D = diag(h_h, h_h, h_v)
            elemsize = (h_elem_size*self.n[0]**2 + v_elem_size*self.n[vdim]**2)
            sigma = 5.0*degree*(degree+ 1)/elemsize
            alpha = avg(sigma)
            f += alpha*inner(tensor_jump(self.n[vdim], test),
                             avg(mu)*tensor_jump(self.n[vdim], trial))*self.dS
            f += -inner(avg(mu*Dx(test, vdim)),
                        tensor_jump(self.n[vdim], trial))*self.dS
            f += -inner(tensor_jump(self.n[vdim], test),
                        avg(mu*Dx(trial, vdim)))*self.dS

        for id, bc in bcs.items():
            if 'stress' in bc:  # a momentum flux, a.k.a. "force"
                # here we need only the third term, because we assume jump_u=0 (u_ext=u)
                # the provided stress = n.(mu.stress_tensor)
                f += dot(-test, bc['stress']) * self.ds(id)
        return -f

class PressureGradientTerm(BaseTerm):
    def residual(self, test, trial, trial_lagged, fields, bcs):
        phi = test
        n = self.n
        p = fields['pressure']

        # NOTE: we assume p is continuous

        F = dot(phi, grad(p))*self.dx

        if True: #if not is_continuous(p):
            F -= dot(avg(phi), jump(p, n)) * self.dS

        # do nothing should be zero (normal) stress:
        F += -dot(phi, n)*p*self.ds

        # for those boundaries where the normal component of u is specified
        # we take it out again
        for id, bc in bcs.items():
            if 'u' in bc or 'un' in bc:
                F += dot(phi, n)*p*self.ds(id)

        return -F


class DivergenceTerm(BaseTerm):
    def residual(self, test, trial, trial_lagged, fields, bcs):
        psi = test
        n = self.n
        u = fields['velocity']

        # NOTE: we assume psi is continuous
        # assert is_continuous(psi)
        F = -dot(grad(psi), u)*self.dx

        if not is_continuous(self.test_space):
            F += dot(jump(psi, n), avg(u))*self.dS

        # do nothing should be zero (normal) stress, which means no (Dirichlet condition)
        # should be imposed on the normal component
        F += psi*dot(n, u)*self.ds

        # for those boundaries where the normal component of u is specified
        # we take it out again and replace with the specified un
        for id, bc in bcs.items():
            if 'u' in bc:
                F += psi*dot(n, bc['u']-u)*self.ds(id)
            elif 'un' in bc:
                F += psi*(bc['un'] - dot(n, u))*self.ds(id)

        return -F


class MomentumSourceTerm(BaseTerm):
    def residual(self, test, trial, trial_lagged, fields, bcs):
        if 'source' not in fields:
            return 0

        phi = test
        source = fields['source']

        # NOTE, here source term F is already on the RHS
        F = dot(phi, source)*self.dx

        return F


class CoriolisTerm(BaseTerm):
    def residual(self, test, trial, trial_lagged, fields, bcs):
        if 'coriolis_frequency' in fields:
            if self.dim == 3:
                phi = test
                f = fields['coriolis_frequency']
                F = (-f*trial[1]*test[0] + f*trial[0]*phi[1])*self.dx
                return -F
            elif self.dim == 2:
                assert 'u_velocity' in fields
                u = fields['u_velocity']
                f = fields['coriolis_frequency']
                F = f*u*test[0]*self.dx
                return -F
        else:
            return 0.0


class MomentumEquation(BaseEquation):
    """
    Momentum equation with advection, viscosity, pressure gradient, source term, and coriolis.
    """

    terms = [MomentumAdvectionTerm, ViscosityTerm, PressureGradientTerm, MomentumSourceTerm, CoriolisTerm]


class ContinuityEquation(BaseEquation):
    """
    Continuity equation: div(u) = 0
    """

    terms = [DivergenceTerm]<|MERGE_RESOLUTION|>--- conflicted
+++ resolved
@@ -1,12 +1,7 @@
 from .equations import BaseTerm, BaseEquation
-<<<<<<< HEAD
 from firedrake import dot, inner, outer, transpose, div, grad, nabla_grad, conditional, Constant
 from firedrake import CellDiameter, as_vector, as_matrix, avg, jump, Identity, as_tensor
 from firedrake import Dx, zero
-=======
-from firedrake import dot, inner, outer, transpose, div, grad, nabla_grad, conditional, as_tensor, sign
-from firedrake import CellDiameter, avg, Identity, zero
->>>>>>> d35c0c39
 from .utility import is_continuous, normal_is_continuous, tensor_jump
 from ufl import tensors, algebra
 #import numpy as np
