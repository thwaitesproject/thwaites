from .equations import BaseTerm, BaseEquation
from firedrake import dot, inner, outer, transpose, div, grad, nabla_grad, conditional, Constant
from firedrake import CellDiameter, as_vector, as_matrix, avg
from .utility import is_continuous, normal_is_continuous, tensor_jump
from ufl import tensors, algebra
#import numpy as np
"""
This module contains the classes for the momentum equation and its terms.

NOTE: for all terms, the residual() method returns the residual as it would be on the RHS of the equation, i.e.:

  dq/dt = \sum term.residual()

This sign-convention is for compatibility with Thetis' timeintegrators. In general, however we like to think about
the terms as they are on the LHS. Therefore in the residual methods below we assemble in F as it would be on the LHS:

  dq/dt + F(q) = 0

and at the very end "return -F".
"""


class MomentumAdvectionTerm(BaseTerm):
    r"""
    Momentum advection term (non-conservative): u \dot \grad(u)
    """
    def residual(self, test, trial, trial_lagged, fields, bcs):
        u_adv = trial_lagged
        phi = test
        n = self.n
        u = trial

        F = -dot(u, div(outer(phi, u_adv)))*self.dx

        for id, bc in bcs.items():
            if 'u' in bc:
                u_in = bc['u']
            elif 'un' in bc:
                u_in = bc['un'] * n  # this implies u_t=0 on the inflow
            else:
                u_in = as_vector((0,0))
            F += conditional(dot(u_adv, n) < 0,
                             dot(phi, u_in)*dot(u_adv, n),
                             dot(phi, u)*dot(u_adv, n)) * self.ds(id)

        if not (is_continuous(self.trial_space) and normal_is_continuous(u_adv)):
            # this is the same trick as in the DG_advection firedrake demo
            un = 0.5*(dot(u_adv, n) + abs(dot(u_adv, n)))
            F += dot(phi('+') - phi('-'), un('+')*u('+') - un('-')*u('-'))*self.dS

        return -F


class ViscosityTerm(BaseTerm):

    # hard-coded for now
    symmetric_stress = True

    r"""
    Viscosity term :math:`-\nabla \cdot (\mu \nabla u)`

    Using the symmetric interior penalty method the weak form becomes

    .. math::
        -\int_\Omega \nabla \cdot (\mu \nabla u) \phi dx
        =& \int_\Omega \mu (\nabla \phi) \cdot (\nabla u) dx \\
        &- \int_{\mathcal{I}\cup\mathcal{I}_v} \text{jump}(\phi \textbf{n})
        \cdot \text{avg}(\mu \nabla u) dS
        - \int_{\mathcal{I}\cup\mathcal{I}_v} \text{jump}(u \textbf{n})
        \cdot \text{avg}(\mu  \nabla \phi) dS \\
        &+ \int_{\mathcal{I}\cup\mathcal{I}_v} \sigma \text{avg}(\mu) \text{jump}(u \textbf{n}) \cdot
            \text{jump}(\phi \textbf{n}) dS

    where :math:`\sigma` is a penalty parameter,
    see Epshteyn and Riviere (2007).

    Epshteyn and Riviere (2007). Estimation of penalty parameters for symmetric
    interior penalty Galerkin methods. Journal of Computational and Applied
    Mathematics, 206(2):843-872. http://dx.doi.org/10.1016/j.cam.2006.08.029

    """
    def residual(self, test, trial, trial_lagged, fields, bcs):
        mu = fields['viscosity']
<<<<<<< HEAD
        if 'rans_eddy_viscosity' in fields:
            mu = mu + fields['rans_eddy_viscosity']

        if mu.__class__ == Constant:
=======
        diff_tensor = as_matrix([[mu, 0],
                                 [0, mu]])
        '''if mu.__class__ == Constant:
>>>>>>> 32a92775
            diff_tensor = as_matrix([[mu, 0],
                                     [0, mu]])
        elif mu.__class__ == algebra.Sum:
            diff_tensor = as_matrix([[mu, 0],
                                     [0, mu]])
        elif mu.__class__ == tensors.ListTensor:
            diff_tensor = mu  # predefine matrix as above with different horizontal and vertical viscosities.
        else:
            raise Exception(str(mu.__class__)+"is not a valid assigment. Should be Matrix, Sum or Constant.")
        '''
        phi = test
        n = self.n
        cellsize = CellDiameter(self.mesh)
        u = trial
        u_lagged = trial_lagged


        grad_test = nabla_grad(phi)
        stress = dot(diff_tensor, nabla_grad(u))
        if self.symmetric_stress:
            stress += dot(diff_tensor, grad(u))

        F = 0
        F += inner(grad_test, stress)*self.dx

        # Interior Penalty method by
        # Epshteyn (2007) doi:10.1016/j.cam.2006.08.029
        # sigma = 3*k_max**2/k_min*p*(p+1)*cot(Theta)
        # k_max/k_min  - max/min diffusivity
        # p            - polynomial degree
        # Theta        - min angle of triangles
        # assuming k_max/k_min=2, Theta=pi/3
        # sigma = 6.93 = 3.5*p*(p+1)

        degree = self.trial_space.ufl_element().degree()
        sigma = 60.0*degree*(degree + 1)/cellsize
        if degree == 0:
            sigma = 1.5 / cellsize

        if not is_continuous(self.trial_space):
            u_tensor_jump = tensor_jump(n, u)
            if self.symmetric_stress:
                u_tensor_jump += transpose(u_tensor_jump)
            F += avg(sigma)*inner(tensor_jump(n, phi), dot(avg(diff_tensor), u_tensor_jump))*self.dS
            F += -inner(avg(dot(diff_tensor, nabla_grad(phi))), u_tensor_jump)*self.dS
            F += -inner(tensor_jump(n, phi), avg(stress))*self.dS

        for id, bc in bcs.items():
            if 'u' in bc or 'un' in bc:
                if 'u' in bc:
                    u_tensor_jump = outer(n,u-bc['u'])
                else:
                    u_tensor_jump = outer(n, n)*(dot(n, u)-bc['un'])
                if self.symmetric_stress:
                    u_tensor_jump += transpose(u_tensor_jump)
                # this corresponds to the same 3 terms as the dS integrals for DG above:
                F += sigma*inner(outer(n, phi), dot(diff_tensor, u_tensor_jump))*self.ds(id)
                F += -inner(dot(diff_tensor, grad(phi)), u_tensor_jump)*self.ds(id)
                if 'u' in bc:
                    F += -inner(outer(n,phi), stress) * self.ds(id)
                elif 'un' in bc:
                    # we only keep, the normal part of stress, the tangential
                    # part is assumed to be zero stress (i.e. free slip), or prescribed via 'stress'
                    F += -dot(n, phi)*dot(n, dot(stress, n)) * self.ds(id)
            if 'stress' in bc:  # a momentum flux, a.k.a. "force"
                # here we need only the third term, because we assume jump_u=0 (u_ext=u)
                # the provided stress = n.(mu.stress_tensor)
                #F += -phi*bc['stress']*self.ds(id)
                F += dot(-phi, bc['stress']) * self.ds(id)
            if 'drag' in bc:  # (bottom) drag of the form tau = -C_D u |u|
                C_D = bc['drag']
                unorm = pow(dot(u_lagged, u_lagged),0.5)

                F += dot(-phi, -C_D*unorm*u) * self.ds(id)
            if 'wall_law_drag' in bc: # a linear drag calculated by the RANS model:
                F += bc['wall_law_drag']*dot(phi, u) * self.ds(id)


            # NOTE 1: unspecified boundaries are equivalent to free stress (i.e. free in all directions)
            # NOTE 2: 'un' can be combined with 'stress' provided the stress force is tangential (e.g. no-normal flow with wind)

            if 'u' in bc and 'stress' in bc:
                raise ValueError("Cannot apply both 'u' and 'stress' bc on same boundary")
            if 'u' in bc and 'drag' in bc:
                raise ValueError("Cannot apply both 'u' and 'drag' bc on same boundary")
            if 'u' in bc and 'un' in bc:
                raise ValueError("Cannot apply both 'u' and 'un' bc on same boundary")


            ### added in by Will monday 28th oct
            # want to have a non-dimensionalised form to test rayleigh-taylor instability
            # reynolds number completely describes dimensionless problem and is applied as
            # (1/Re) * viscous term.
            # Make sure that mu = 1.0 in running script!

            if 'reynolds' in fields:
                Re = fields['reynolds']
                F = (1.0/Re)*F

        return -F


class PressureGradientTerm(BaseTerm):
    def residual(self, test, trial, trial_lagged, fields, bcs):
        phi = test
        n = self.n
        p = fields['pressure']

        # NOTE: we assume p is continuous

        F = dot(phi, grad(p))*self.dx

        # do nothing should be zero (normal) stress:
        F += -dot(phi, n)*p*self.ds

        # for those boundaries where the normal component of u is specified
        # we take it out again
        for id, bc in bcs.items():
            if 'u' in bc or 'un' in bc:
                F += dot(phi, n)*p*self.ds(id)

        return -F


class DivergenceTerm(BaseTerm):
    def residual(self, test, trial, trial_lagged, fields, bcs):
        psi = test
        n = self.n
        u = fields['velocity']

        # NOTE: we assume psi is continuous
        #assert is_continuous(psi)
        F = -dot(grad(psi), u)*self.dx

        # do nothing should be zero (normal) stress, which means no (Dirichlet condition)
        # should be imposed on the normal component
        F += psi*dot(n, u)*self.ds

        # for those boundaries where the normal component of u is specified
        # we take it out again and replace with the specified un
        for id, bc in bcs.items():
            if 'u' in bc:
                F += psi*dot(n, bc['u']-u)*self.ds(id)
            elif 'un' in bc:
                F += psi*(bc['un'] - dot(n, u))*self.ds(id)

        return -F


class MomentumSourceTerm(BaseTerm):
    def residual(self, test, trial, trial_lagged, fields, bcs):
        if 'source' not in fields:
            return 0

        phi = test
        source = fields['source']

        # NOTE, here source term F is already on the RHS
        F = dot(phi, source)*self.dx

        return F


class MomentumEquation(BaseEquation):
    """
    Momentum equation with advection, viscosity and pressure gradient
    """

    terms = [MomentumAdvectionTerm, ViscosityTerm, PressureGradientTerm, MomentumSourceTerm]


class ContinuityEquation(BaseEquation):
    """
    Continuity equation: div(u) = 0
    """

    terms = [DivergenceTerm]<|MERGE_RESOLUTION|>--- conflicted
+++ resolved
@@ -81,26 +81,11 @@
     """
     def residual(self, test, trial, trial_lagged, fields, bcs):
         mu = fields['viscosity']
-<<<<<<< HEAD
         if 'rans_eddy_viscosity' in fields:
             mu = mu + fields['rans_eddy_viscosity']
 
-        if mu.__class__ == Constant:
-=======
         diff_tensor = as_matrix([[mu, 0],
                                  [0, mu]])
-        '''if mu.__class__ == Constant:
->>>>>>> 32a92775
-            diff_tensor = as_matrix([[mu, 0],
-                                     [0, mu]])
-        elif mu.__class__ == algebra.Sum:
-            diff_tensor = as_matrix([[mu, 0],
-                                     [0, mu]])
-        elif mu.__class__ == tensors.ListTensor:
-            diff_tensor = mu  # predefine matrix as above with different horizontal and vertical viscosities.
-        else:
-            raise Exception(str(mu.__class__)+"is not a valid assigment. Should be Matrix, Sum or Constant.")
-        '''
         phi = test
         n = self.n
         cellsize = CellDiameter(self.mesh)
